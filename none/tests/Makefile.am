--- conflicted
+++ resolved
@@ -75,11 +75,7 @@
 endif
 
 DIST_SUBDIRS = x86 amd64 ppc32 ppc64 arm arm64 s390x mips32 mips64 nanomips \
-<<<<<<< HEAD
-               linux darwin solaris freebsd amd64-linux x86-linux amd64-darwin \
-=======
-               riscv64 linux darwin solaris amd64-linux x86-linux amd64-darwin \
->>>>>>> 18f64f14
+               linux darwin solaris freebsd amd64-linux x86-linux amd64-darwin riscv64 \
                x86-darwin amd64-solaris x86-solaris scripts .
 
 dist_noinst_SCRIPTS = \
