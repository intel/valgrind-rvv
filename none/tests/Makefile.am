--- conflicted
+++ resolved
@@ -78,13 +78,9 @@
 endif
 
 DIST_SUBDIRS = x86 amd64 ppc32 ppc64 arm arm64 s390x mips32 mips64 nanomips \
-<<<<<<< HEAD
                riscv64 linux darwin solaris freebsd amd64-linux x86-linux \
-               amd64-darwin x86-darwin amd64-solaris x86-solaris scripts .
-=======
-               linux darwin solaris freebsd amd64-linux x86-linux amd64-darwin \
-               x86-darwin amd64-solaris x86-solaris x86-freebsd scripts .
->>>>>>> 0811a612
+               amd64-darwin x86-darwin amd64-solaris x86-solaris x86-freebsd \
+               scripts .
 
 dist_noinst_SCRIPTS = \
 	filter_cmdline0 \
