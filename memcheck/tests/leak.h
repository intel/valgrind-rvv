// These counters are used to get a delta between leak counts at startup
// (eg. due to libc) and later on.  Necessary to get reliable leak tests
// across different platforms.
#define DECLARE_LEAK_COUNTERS \
   long L0_bytes = 0, L_bytes = 0, L0_blocks = 0, L_blocks = 0; \
   long D0_bytes = 0, D_bytes = 0, D0_blocks = 0, D_blocks = 0; \
   long R0_bytes = 0, R_bytes = 0, R0_blocks = 0, R_blocks = 0; \
   long S0_bytes = 0, S_bytes = 0, S0_blocks = 0, S_blocks = 0

// Set a baseline, in case allocations have already happened.
#define GET_INITIAL_LEAK_COUNTS \
   do { \
      VALGRIND_DO_QUICK_LEAK_CHECK; \
      VALGRIND_COUNT_LEAKS(      L0_bytes,  D0_bytes,  R0_bytes,  S0_bytes );\
      VALGRIND_COUNT_LEAK_BLOCKS(L0_blocks, D0_blocks, R0_blocks, S0_blocks); \
   } while (0)

// Set a baseline, in case allocations have already happened.
#define GET_FINAL_LEAK_COUNTS \
   do { \
      VALGRIND_DO_QUICK_LEAK_CHECK; \
      VALGRIND_COUNT_LEAKS(      L_bytes,  D_bytes,  R_bytes,  S_bytes ); \
      VALGRIND_COUNT_LEAK_BLOCKS(L_blocks, D_blocks, R_blocks, S_blocks); \
      L_bytes -= L0_bytes;  L_blocks -= L0_blocks; \
      D_bytes -= D0_bytes;  D_blocks -= D0_blocks; \
      R_bytes -= R0_bytes;  R_blocks -= R0_blocks; \
      S_bytes -= S0_bytes;  S_blocks -= S0_blocks; \
   } while (0)

// Print leak counts.  When used in conjunction with -q the normal counts
// aren't shown, which is what we want.
#define PRINT_LEAK_COUNTS(where) \
   do { \
      fprintf(where,"leaked:     %3ld bytes in %2ld blocks\n", \
                     L_bytes,L_blocks); \
      fprintf(where,"dubious:    %3ld bytes in %2ld blocks\n", \
                     D_bytes,D_blocks); \
      fprintf(where,"reachable:  %3ld bytes in %2ld blocks\n", \
                     R_bytes,R_blocks); \
      fprintf(where,"suppressed: %3ld bytes in %2ld blocks\n", \
                     S_bytes,S_blocks); \
   } while (0)

/* Upon a call to a function, some architectures store pointers into
 * into registers.  Valgrind may consider these registers when determining
 * whether an address is reachable, so we need to zero-out these registers
 * as needed.
 */
#if defined __powerpc__
#define CLEAR_CALLER_SAVED_REGS \
  do { \
   __asm__ __volatile__( "li 3, 0" : : :/*trash*/"r3" ); \
   __asm__ __volatile__( "li 4, 0" : : :/*trash*/"r4" ); \
   __asm__ __volatile__( "li 5, 0" : : :/*trash*/"r5" ); \
   __asm__ __volatile__( "li 6, 0" : : :/*trash*/"r6" ); \
   __asm__ __volatile__( "li 7, 0" : : :/*trash*/"r7" ); \
   __asm__ __volatile__( "li 8, 0" : : :/*trash*/"r8" ); \
   __asm__ __volatile__( "li 9, 0" : : :/*trash*/"r9" ); \
   __asm__ __volatile__( "li 10, 0" : : :/*trash*/"r10" ); \
   __asm__ __volatile__( "li 11, 0" : : :/*trash*/"r11" ); \
   __asm__ __volatile__( "li 12, 0" : : :/*trash*/"r12" ); \
  } while (0)
#elif defined(__nanomips__)
#define CLEAR_CALLER_SAVED_REGS                                             \
   do {                                                                     \
      __asm__ __volatile__ (".set push       \n\t"                          \
                            ".set noat       \n\t"                          \
                            "move $at, $zero \n\t"                          \
                            "move $t4, $zero \n\t"                          \
                            "move $t5, $zero \n\t"                          \
                            "move $a0, $zero \n\t"                          \
                            "move $a1, $zero \n\t"                          \
                            "move $a2, $zero \n\t"                          \
                            "move $a3, $zero \n\t"                          \
                            "move $a4, $zero \n\t"                          \
                            "move $a5, $zero \n\t"                          \
                            "move $a6, $zero \n\t"                          \
                            "move $a7, $zero \n\t"                          \
                            "move $t0, $zero \n\t"                          \
                            "move $t1, $zero \n\t"                          \
                            "move $t2, $zero \n\t"                          \
                            "move $t3, $zero \n\t"                          \
                            "move $t8, $zero \n\t"                          \
                            "move $t9, $zero \n\t"                          \
                            ".set pop        \n\t"                          \
                            : : : "$at", "$t4", "$t5", "$a0", "$a1", "$a2", \
                                  "$a3", "$a4", "$a5", "$a6", "$a7", "$t0", \
                                  "$t1", "$t2", "$t3", "$t8", "$t9");       \
   } while (0)
#elif (__mips == 32)
#define CLEAR_CALLER_SAVED_REGS                                              \
   do {                                                                      \
      __asm__ __volatile__ (".set push    \n\t"                              \
                            ".set noat    \n\t"                              \
                            "move $1,  $0 \n\t"   /* at = 0 */               \
                            "move $2,  $0 \n\t"   /* v0 = 0 */               \
                            "move $3,  $0 \n\t"   /* v1 = 0 */               \
                            "move $4,  $0 \n\t"   /* a0 = 0 */               \
                            "move $5,  $0 \n\t"   /* a1 = 0 */               \
                            "move $6,  $0 \n\t"   /* a2 = 0 */               \
                            "move $7,  $0 \n\t"   /* a3 = 0 */               \
                            "move $8,  $0 \n\t"   /* t0 = 0 */               \
                            "move $9,  $0 \n\t"   /* t1 = 0 */               \
                            "move $10, $0 \n\t"   /* t2 = 0 */               \
                            "move $11, $0 \n\t"   /* t3 = 0 */               \
                            "move $12, $0 \n\t"   /* t4 = 0 */               \
                            "move $13, $0 \n\t"   /* t5 = 0 */               \
                            "move $14, $0 \n\t"   /* t6 = 0 */               \
                            "move $15, $0 \n\t"   /* t7 = 0 */               \
                            "move $24, $0 \n\t"   /* t8 = 0 */               \
                            "move $25, $0 \n\t"   /* t9 = 0 */               \
                            "move $31, $0 \n\t"   /* ra = 0 */               \
                            ".set pop     \n\t"                              \
                            : : : "$1", "$2", "$3", "$4", "$5", "$6", "$7",  \
                                  "$8", "$9", "$10", "$11", "$12", "$13",    \
                                  "$14", "$15", "$24", "$25", "$31");        \
   } while (0)
#elif (__mips == 64)
#define CLEAR_CALLER_SAVED_REGS                                              \
   do {                                                                      \
      __asm__ __volatile__ (".set push    \n\t"                              \
                            ".set noat    \n\t"                              \
                            "move $1,  $0 \n\t"  /* at = 0 */                \
                            "move $2,  $0 \n\t"  /* v0 = 0 */                \
                            "move $3,  $0 \n\t"  /* v1 = 0 */                \
                            "move $4,  $0 \n\t"  /* a0 = 0 */                \
                            "move $5,  $0 \n\t"  /* a1 = 0 */                \
                            "move $6,  $0 \n\t"  /* a2 = 0 */                \
                            "move $7,  $0 \n\t"  /* a3 = 0 */                \
                            "move $8,  $0 \n\t"  /* a4 = 0 */                \
                            "move $9,  $0 \n\t"  /* a5 = 0 */                \
                            "move $10, $0 \n\t"  /* a6 = 0 */                \
                            "move $11, $0 \n\t"  /* a7 = 0 */                \
                            "move $12, $0 \n\t"  /* t0 = 0 */                \
                            "move $13, $0 \n\t"  /* t1 = 0 */                \
                            "move $14, $0 \n\t"  /* t2 = 0 */                \
                            "move $15, $0 \n\t"  /* t3 = 0 */                \
                            "move $24, $0 \n\t"  /* t8 = 0 */                \
                            "move $25, $0 \n\t"  /* t9 = 0 */                \
                            "move $31, $0 \n\t"  /* ra = 0 */                \
                            ".set pop     \n\t"                              \
                            : : : "$1", "$2", "$3", "$4", "$5", "$6", "$7",  \
                                  "$8", "$9", "$10", "$11", "$12", "$13",    \
                                  "$14", "$15", "$24", "$25", "$31");        \
   } while (0)
<<<<<<< HEAD
#elif defined(__riscv)
#define CLEAR_CALLER_SAVED_REGS \
  do { \
    __asm__ __volatile__( "li a0, 0" : : :/*trash*/"a0" ); \
  } while (0)
=======
#elif defined (__clang__) && defined(VGA_x86)
#define CLEAR_CALLER_SAVED_REGS                                              \
   do {                                                                      \
      __asm__ __volatile__ ("movl $0, %ecx\n\t"); \
   } while (0)
>>>>>>> 0811a612
#else
#define CLEAR_CALLER_SAVED_REGS  /*nothing*/
#endif

<|MERGE_RESOLUTION|>--- conflicted
+++ resolved
@@ -143,19 +143,16 @@
                                   "$8", "$9", "$10", "$11", "$12", "$13",    \
                                   "$14", "$15", "$24", "$25", "$31");        \
    } while (0)
-<<<<<<< HEAD
+#elif defined (__clang__) && defined(VGA_x86)
+#define CLEAR_CALLER_SAVED_REGS                                              \
+   do {                                                                      \
+      __asm__ __volatile__ ("movl $0, %ecx\n\t"); \
+   } while (0)
 #elif defined(__riscv)
 #define CLEAR_CALLER_SAVED_REGS \
   do { \
     __asm__ __volatile__( "li a0, 0" : : :/*trash*/"a0" ); \
   } while (0)
-=======
-#elif defined (__clang__) && defined(VGA_x86)
-#define CLEAR_CALLER_SAVED_REGS                                              \
-   do {                                                                      \
-      __asm__ __volatile__ ("movl $0, %ecx\n\t"); \
-   } while (0)
->>>>>>> 0811a612
 #else
 #define CLEAR_CALLER_SAVED_REGS  /*nothing*/
 #endif
