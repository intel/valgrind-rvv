
/*--------------------------------------------------------------------*/
/*--- Startup: create initial process image on Linux               ---*/
/*---                                              initimg-linux.c ---*/
/*--------------------------------------------------------------------*/

/*
   This file is part of Valgrind, a dynamic binary instrumentation
   framework.

   Copyright (C) 2000-2017 Julian Seward
      jseward@acm.org

   This program is free software; you can redistribute it and/or
   modify it under the terms of the GNU General Public License as
   published by the Free Software Foundation; either version 2 of the
   License, or (at your option) any later version.

   This program is distributed in the hope that it will be useful, but
   WITHOUT ANY WARRANTY; without even the implied warranty of
   MERCHANTABILITY or FITNESS FOR A PARTICULAR PURPOSE.  See the GNU
   General Public License for more details.

   You should have received a copy of the GNU General Public License
   along with this program; if not, see <http://www.gnu.org/licenses/>.

   The GNU General Public License is contained in the file COPYING.
*/

#if defined(VGO_linux)

#include "pub_core_basics.h"
#include "pub_core_vki.h"
#include "pub_core_debuglog.h"
#include "pub_core_libcbase.h"
#include "pub_core_libcassert.h"
#include "pub_core_libcfile.h"
#include "pub_core_libcproc.h"
#include "pub_core_libcprint.h"
#include "pub_core_xarray.h"
#include "pub_core_clientstate.h"
#include "pub_core_aspacemgr.h"
#include "pub_core_mallocfree.h"
#include "pub_core_machine.h"
#include "pub_core_ume.h"
#include "pub_core_options.h"
#include "pub_core_syscall.h"
#include "pub_core_tooliface.h"       /* VG_TRACK */
#include "pub_core_threadstate.h"     /* ThreadArchState */
#include "pub_core_pathscan.h"        /* find_executable */
#include "pub_core_initimg.h"         /* self */

/* --- !!! --- EXTERNAL HEADERS start --- !!! --- */
#define _GNU_SOURCE
#define _FILE_OFFSET_BITS 64
/* This is for ELF types etc, and also the AT_ constants. */
#include <elf.h>
/* --- !!! --- EXTERNAL HEADERS end --- !!! --- */


/*====================================================================*/
/*=== Loading the client                                           ===*/
/*====================================================================*/

/* Load the client whose name is VG_(argv_the_exename). */

static void load_client ( /*MOD*/ExeInfo* info, 
                          /*OUT*/Addr*    client_ip,
			  /*OUT*/Addr*    client_toc)
{
   const HChar* exe_name;
   Int    ret;
   SysRes res;

   vg_assert( VG_(args_the_exename) != NULL);
   exe_name = VG_(find_executable)( VG_(args_the_exename) );

   if (!exe_name) {
      VG_(printf)("valgrind: %s: command not found\n", VG_(args_the_exename));
      VG_(exit)(127);      // 127 is Posix NOTFOUND
   }

   ret = VG_(do_exec)(exe_name, info);
   if (ret < 0) {
      VG_(printf)("valgrind: could not execute '%s'\n", exe_name);
      VG_(exit)(1);
   }

   // The client was successfully loaded!  Continue.

   /* Get hold of a file descriptor which refers to the client
      executable.  This is needed for attaching to GDB. */
   res = VG_(open)(exe_name, VKI_O_RDONLY, VKI_S_IRUSR);
   if (!sr_isError(res))
      VG_(cl_exec_fd) = sr_Res(res);

   /* Copy necessary bits of 'info' that were filled in */
   *client_ip  = info->init_ip;
   *client_toc = info->init_toc;
   VG_(brk_base) = VG_(brk_limit) = VG_PGROUNDUP(info->brkbase);
}


/*====================================================================*/
/*=== Setting up the client's environment                          ===*/
/*====================================================================*/

/* Prepare the client's environment.  This is basically a copy of our
   environment, except:

     LD_PRELOAD=$VALGRIND_LIB/vgpreload_core-PLATFORM.so:
                ($VALGRIND_LIB/vgpreload_TOOL-PLATFORM.so:)?
                $LD_PRELOAD

   If this is missing, then it is added.

   Also, remove any binding for VALGRIND_LAUNCHER=.  The client should
   not be able to see this.

   If this needs to handle any more variables it should be hacked
   into something table driven.  The copy is VG_(malloc)'d space.
*/
static HChar** setup_client_env ( HChar** origenv, const HChar* toolname)
{
   vg_assert(origenv);
   vg_assert(toolname);

   const HChar* preload_core    = "vgpreload_core";
   const HChar* ld_preload      = "LD_PRELOAD=";
   const HChar* v_launcher      = VALGRIND_LAUNCHER "=";
   Int    ld_preload_len  = VG_(strlen)( ld_preload );
   Int    v_launcher_len  = VG_(strlen)( v_launcher );
   Bool   ld_preload_done = False;
   Int    vglib_len       = VG_(strlen)(VG_(libdir));
   Bool   debug           = False;

   HChar** cpp;
   HChar** ret;
   HChar*  preload_tool_path;
   Int     envc, i;

   /* Alloc space for the vgpreload_core.so path and vgpreload_<tool>.so
      paths.  We might not need the space for vgpreload_<tool>.so, but it
      doesn't hurt to over-allocate briefly.  The 16s are just cautious
      slop. */
   Int preload_core_path_len = vglib_len + sizeof(preload_core) 
                                         + sizeof(VG_PLATFORM) + 16;
   Int preload_tool_path_len = vglib_len + VG_(strlen)(toolname) 
                                         + sizeof(VG_PLATFORM) + 16;
   Int preload_string_len    = preload_core_path_len + preload_tool_path_len;
   HChar* preload_string     = VG_(malloc)("initimg-linux.sce.1",
                                           preload_string_len);
   /* Determine if there's a vgpreload_<tool>_<platform>.so file, and setup
      preload_string. */
   preload_tool_path = VG_(malloc)("initimg-linux.sce.2", preload_tool_path_len);
   VG_(snprintf)(preload_tool_path, preload_tool_path_len,
                 "%s/vgpreload_%s-%s.so", VG_(libdir), toolname, VG_PLATFORM);
   if (VG_(access)(preload_tool_path, True/*r*/, False/*w*/, False/*x*/) == 0) {
      VG_(snprintf)(preload_string, preload_string_len, "%s/%s-%s.so:%s", 
                    VG_(libdir), preload_core, VG_PLATFORM, preload_tool_path);
   } else {
      VG_(snprintf)(preload_string, preload_string_len, "%s/%s-%s.so", 
                    VG_(libdir), preload_core, VG_PLATFORM);
   }
   VG_(free)(preload_tool_path);

   VG_(debugLog)(2, "initimg", "preload_string:\n");
   VG_(debugLog)(2, "initimg", "  \"%s\"\n", preload_string);

   /* Count the original size of the env */
   if (debug) VG_(printf)("\n\n");
   envc = 0;
   for (cpp = origenv; cpp && *cpp; cpp++) {
      envc++;
      if (debug) VG_(printf)("XXXXXXXXX: BEFORE %s\n", *cpp);
   }

   /* Allocate a new space */
   ret = VG_(malloc) ("initimg-linux.sce.3",
                      sizeof(HChar *) * (envc+1+1)); /* 1 new entry + NULL */

   /* copy it over */
   for (cpp = ret; *origenv; ) {
      if (debug) VG_(printf)("XXXXXXXXX: COPY   %s\n", *origenv);
      *cpp++ = *origenv++;
   }
   *cpp = NULL;
   
   vg_assert(envc == (cpp - ret));

   /* Walk over the new environment, mashing as we go */
   for (cpp = ret; cpp && *cpp; cpp++) {
      if (VG_(memcmp)(*cpp, ld_preload, ld_preload_len) == 0) {
         Int len = VG_(strlen)(*cpp) + preload_string_len;
         HChar *cp = VG_(malloc)("initimg-linux.sce.4", len);

         VG_(snprintf)(cp, len, "%s%s:%s",
                       ld_preload, preload_string, (*cpp)+ld_preload_len);

         *cpp = cp;

         ld_preload_done = True;
      }
      if (debug) VG_(printf)("XXXXXXXXX: MASH   %s\n", *cpp);
   }

   /* Add the missing bits */
   if (!ld_preload_done) {
      Int len = ld_preload_len + preload_string_len;
      HChar *cp = VG_(malloc) ("initimg-linux.sce.5", len);

      VG_(snprintf)(cp, len, "%s%s", ld_preload, preload_string);

      ret[envc++] = cp;
      if (debug) VG_(printf)("XXXXXXXXX: ADD    %s\n", cp);
   }

   /* ret[0 .. envc-1] is live now. */
   /* Find and remove a binding for VALGRIND_LAUNCHER. */
   for (i = 0; i < envc; i++)
      if (0 == VG_(memcmp)(ret[i], v_launcher, v_launcher_len))
         break;

   if (i < envc) {
      for (; i < envc-1; i++)
         ret[i] = ret[i+1];
      envc--;
   }

   VG_(free)(preload_string);
   ret[envc] = NULL;

   for (i = 0; i < envc; i++) {
      if (debug) VG_(printf)("XXXXXXXXX: FINAL  %s\n", ret[i]);
   }

   return ret;
}


/*====================================================================*/
/*=== Setting up the client's stack                                ===*/
/*====================================================================*/

#ifndef AT_DCACHEBSIZE
#define AT_DCACHEBSIZE		19
#endif /* AT_DCACHEBSIZE */

#ifndef AT_ICACHEBSIZE
#define AT_ICACHEBSIZE		20
#endif /* AT_ICACHEBSIZE */

#ifndef AT_UCACHEBSIZE
#define AT_UCACHEBSIZE		21
#endif /* AT_UCACHEBSIZE */

#ifndef AT_BASE_PLATFORM
#define AT_BASE_PLATFORM	24
#endif /* AT_BASE_PLATFORM */

#ifndef AT_RANDOM
#define AT_RANDOM		25
#endif /* AT_RANDOM */

#ifndef AT_HWCAP2
#define AT_HWCAP2		26
#endif /* AT_HWCAP2 */

#ifndef AT_EXECFN
#define AT_EXECFN		31
#endif /* AT_EXECFN */

#ifndef AT_SYSINFO
#define AT_SYSINFO		32
#endif /* AT_SYSINFO */

#ifndef AT_SYSINFO_EHDR
#define AT_SYSINFO_EHDR		33
#endif /* AT_SYSINFO_EHDR */

#ifndef AT_SECURE
#define AT_SECURE 23   /* secure mode boolean */
#endif	/* AT_SECURE */

/* Add a string onto the string table, and return its address */
static HChar *copy_str(HChar **tab, const HChar *str)
{
   HChar *cp = *tab;
   HChar *orig = cp;

   while(*str)
      *cp++ = *str++;
   *cp++ = '\0';

   if (0)
      VG_(printf)("copied %p \"%s\" len %lld\n", orig, orig, (Long)(cp-orig));

   *tab = cp;

   return orig;
}


/* ----------------------------------------------------------------
 
   This sets up the client's initial stack, containing the args,
   environment and aux vector.

   The format of the stack is:

   higher address +-----------------+ <- clstack_end
                  |                 |
		  : string table    :
		  |                 |
		  +-----------------+
		  | AT_NULL         |
		  -                 -
		  | auxv            |
		  +-----------------+
		  | NULL            |
		  -                 -
		  | envp            |
		  +-----------------+
		  | NULL            |
		  -                 -
		  | argv            |
		  +-----------------+
		  | argc            |
   lower address  +-----------------+ <- sp
                  | undefined       |
		  :                 :

   Allocate and create the initial client stack.  It is allocated down
   from clstack_end, which was previously determined by the address
   space manager.  The returned value is the SP value for the client.

   The client's auxv is created by copying and modifying our own one.
   As a side effect of scanning our own auxv, some important bits of
   info are collected:

      VG_(cache_line_size_ppc32) // ppc32 only -- cache line size
      VG_(have_altivec_ppc32)    // ppc32 only -- is Altivec supported?

   ---------------------------------------------------------------- */

struct auxv
{
   Word a_type;
   union {
      void *a_ptr;
      Word a_val;
   } u;
};

static
struct auxv *find_auxv(UWord* sp)
{
   sp++;                // skip argc (Nb: is word-sized, not int-sized!)

   while (*sp != 0)     // skip argv
      sp++;
   sp++;

   while (*sp != 0)     // skip env
      sp++;
   sp++;
   
#if defined(VGA_ppc32) || defined(VGA_ppc64be) || defined(VGA_ppc64le)
# if defined AT_IGNOREPPC
   while (*sp == AT_IGNOREPPC)        // skip AT_IGNOREPPC entries
      sp += 2;
# endif
#endif

   return (struct auxv *)sp;
}

static 
Addr setup_client_stack( void*  init_sp,
                         HChar** orig_envp, 
                         const ExeInfo* info,
                         UInt** client_auxv,
                         Addr   clstack_end,
                         SizeT  clstack_max_size,
                         const VexArchInfo* vex_archinfo )
{
  /* The HW configuration setting (hwcaps) of the target can be
   * checked against the Vex settings of the host platform as given
   * by the values in vex_archinfo.
   */

   SysRes res;
   HChar **cpp;
   HChar *strtab;		/* string table */
   HChar *stringbase;
   Addr *ptr;
   struct auxv *auxv;
   const struct auxv *orig_auxv;
   const struct auxv *cauxv;
   unsigned stringsize;		/* total size of strings in bytes */
   unsigned auxsize;		/* total size of auxv in bytes */
   Int argc;			/* total argc */
   Int envc;			/* total number of env vars */
   unsigned stacksize;		/* total client stack size */
   Addr client_SP;	        /* client stack base (initial SP) */
   Addr clstack_start;
   Int i;

   vg_assert(VG_IS_PAGE_ALIGNED(clstack_end+1));
   vg_assert( VG_(args_for_client) );

   /* use our own auxv as a prototype */
   orig_auxv = find_auxv(init_sp);

   /* ==================== compute sizes ==================== */

   /* first of all, work out how big the client stack will be */
   stringsize   = 0;

   /* paste on the extra args if the loader needs them (ie, the #! 
      interpreter and its argument) */
   argc = 0;
   if (info->interp_name != NULL) {
      argc++;
      stringsize += VG_(strlen)(info->interp_name) + 1;
   }
   if (info->interp_args != NULL) {
      argc++;
      stringsize += VG_(strlen)(info->interp_args) + 1;
   }

   /* now scan the args we're given... */
   stringsize += VG_(strlen)( VG_(args_the_exename) ) + 1;

   for (i = 0; i < VG_(sizeXA)( VG_(args_for_client) ); i++) {
      argc++;
      stringsize += VG_(strlen)( * (HChar**) 
                                   VG_(indexXA)( VG_(args_for_client), i ))
                    + 1;
   }

   /* ...and the environment */
   envc = 0;
   for (cpp = orig_envp; cpp && *cpp; cpp++) {
      envc++;
      stringsize += VG_(strlen)(*cpp) + 1;
   }

   /* now, how big is the auxv? */
   auxsize = sizeof(*auxv);	/* there's always at least one entry: AT_NULL */
   for (cauxv = orig_auxv; cauxv->a_type != AT_NULL; cauxv++) {
      if (cauxv->a_type == AT_PLATFORM ||
          cauxv->a_type == AT_BASE_PLATFORM)
	 stringsize += VG_(strlen)(cauxv->u.a_ptr) + 1;
      else if (cauxv->a_type == AT_RANDOM)
	 stringsize += 16;
      else if (cauxv->a_type == AT_EXECFN)
	 stringsize += VG_(strlen)(VG_(args_the_exename)) + 1;
      auxsize += sizeof(*cauxv);
   }

#  if defined(VGP_ppc32_linux) || defined(VGP_ppc64be_linux) \
      || defined(VGP_ppc64le_linux)
   auxsize += 2 * sizeof(*cauxv);
#  endif

   /* OK, now we know how big the client stack is */
   stacksize =
      sizeof(Word) +                          /* argc */
      sizeof(HChar **) +                      /* argc[0] == exename */
      sizeof(HChar **)*argc +                 /* argv */
      sizeof(HChar **) +                      /* terminal NULL */
      sizeof(HChar **)*envc +                 /* envp */
      sizeof(HChar **) +                      /* terminal NULL */
      auxsize +                               /* auxv */
      VG_ROUNDUP(stringsize, sizeof(Word));   /* strings (aligned) */

   if (0) VG_(printf)("stacksize = %u\n", stacksize);

   /* client_SP is the client's stack pointer */
   client_SP = clstack_end - stacksize;
   client_SP = VG_ROUNDDN(client_SP, 16); /* make stack 16 byte aligned */

   /* base of the string table (aligned) */
   stringbase = strtab = (HChar *)clstack_end 
                         - VG_ROUNDUP(stringsize, sizeof(int));

   clstack_start = VG_PGROUNDDN(client_SP);

   /* The max stack size */
   clstack_max_size = VG_PGROUNDUP(clstack_max_size);

   if (0)
      VG_(printf)("stringsize=%u auxsize=%u stacksize=%u maxsize=0x%lx\n"
                  "clstack_start %p\n"
                  "clstack_end   %p\n",
                  stringsize, auxsize, stacksize, clstack_max_size,
                  (void*)clstack_start, (void*)clstack_end);

   /* ==================== allocate space ==================== */

   { SizeT anon_size   = clstack_end - clstack_start + 1;
     SizeT resvn_size  = clstack_max_size - anon_size;
     Addr  anon_start  = clstack_start;
     Addr  resvn_start = anon_start - resvn_size;
     SizeT inner_HACK  = 0;
     Bool  ok;

     /* So far we've only accounted for space requirements down to the
        stack pointer.  If this target's ABI requires a redzone below
        the stack pointer, we need to allocate an extra page, to
        handle the worst case in which the stack pointer is almost at
        the bottom of a page, and so there is insufficient room left
        over to put the redzone in.  In this case the simple thing to
        do is allocate an extra page, by shrinking the reservation by
        one page and growing the anonymous area by a corresponding
        page. */
     vg_assert(VG_STACK_REDZONE_SZB >= 0);
     vg_assert(VG_STACK_REDZONE_SZB < VKI_PAGE_SIZE);
     if (VG_STACK_REDZONE_SZB > 0) {
        vg_assert(resvn_size > VKI_PAGE_SIZE);
        resvn_size -= VKI_PAGE_SIZE;
        anon_start -= VKI_PAGE_SIZE;
        anon_size += VKI_PAGE_SIZE;
     }

     vg_assert(VG_IS_PAGE_ALIGNED(anon_size));
     vg_assert(VG_IS_PAGE_ALIGNED(resvn_size));
     vg_assert(VG_IS_PAGE_ALIGNED(anon_start));
     vg_assert(VG_IS_PAGE_ALIGNED(resvn_start));
     vg_assert(resvn_start == clstack_end + 1 - clstack_max_size);

#    ifdef ENABLE_INNER
     inner_HACK = 1024*1024; // create 1M non-fault-extending stack
#    endif

     if (0)
        VG_(printf)("%#lx 0x%lx  %#lx 0x%lx\n",
                    resvn_start, resvn_size, anon_start, anon_size);

     /* Create a shrinkable reservation followed by an anonymous
        segment.  Together these constitute a growdown stack. */
     res = VG_(mk_SysRes_Error)(0);
     ok = VG_(am_create_reservation)(
             resvn_start,
             resvn_size -inner_HACK,
             SmUpper, 
             anon_size +inner_HACK
          );
     if (ok) {
        /* allocate a stack - mmap enough space for the stack */
        res = VG_(am_mmap_anon_fixed_client)(
                 anon_start -inner_HACK,
                 anon_size +inner_HACK,
	         info->stack_prot
	      );
     }
     if ((!ok) || sr_isError(res)) {
        /* Allocation of the stack failed.  We have to stop. */
        VG_(printf)("valgrind: "
                    "I failed to allocate space for the application's stack.\n");
        VG_(printf)("valgrind: "
                    "This may be the result of a very large --main-stacksize=\n");
        VG_(printf)("valgrind: setting.  Cannot continue.  Sorry.\n\n");
        VG_(exit)(1);
     }

     vg_assert(ok);
     vg_assert(!sr_isError(res)); 

     /* Record stack extent -- needed for stack-change code. */
     VG_(clstk_start_base) = anon_start -inner_HACK;
     VG_(clstk_end)  = VG_(clstk_start_base) + anon_size +inner_HACK -1;

   }

   /* ==================== create client stack ==================== */

   ptr = (Addr*)client_SP;

   /* --- client argc --- */
   *ptr++ = argc + 1;

   /* --- client argv --- */
   if (info->interp_name)
      *ptr++ = (Addr)copy_str(&strtab, info->interp_name);
   if (info->interp_args)
      *ptr++ = (Addr)copy_str(&strtab, info->interp_args);

   *ptr++ = (Addr)copy_str(&strtab, VG_(args_the_exename));

   for (i = 0; i < VG_(sizeXA)( VG_(args_for_client) ); i++) {
      *ptr++ = (Addr)copy_str(
                       &strtab, 
                       * (HChar**) VG_(indexXA)( VG_(args_for_client), i )
                     );
   }
   *ptr++ = 0;

   /* --- envp --- */
   VG_(client_envp) = (HChar **)ptr;
   for (cpp = orig_envp; cpp && *cpp; ptr++, cpp++)
      *ptr = (Addr)copy_str(&strtab, *cpp);
   *ptr++ = 0;

   /* --- auxv --- */
   auxv = (struct auxv *)ptr;
   *client_auxv = (UInt *)auxv;
   VG_(client_auxv) = (UWord *)*client_auxv;
   // ??? According to 'man proc', auxv is a array of unsigned long
   // terminated by two zeros. Why is valgrind working with UInt ?
   // We do not take ULong* (as ULong 8 bytes on a 32 bits),
   // => we take UWord*

#  if defined(VGP_ppc32_linux) || defined(VGP_ppc64be_linux) \
      || defined(VGP_ppc64le_linux)
   auxv[0].a_type  = AT_IGNOREPPC;
   auxv[0].u.a_val = AT_IGNOREPPC;
   auxv[1].a_type  = AT_IGNOREPPC;
   auxv[1].u.a_val = AT_IGNOREPPC;
   auxv += 2;
#  endif

   for (; orig_auxv->a_type != AT_NULL; auxv++, orig_auxv++) {

      /* copy the entry... */
      *auxv = *orig_auxv;

      /* ...and fix up / examine the copy */
      switch(auxv->a_type) {

         case AT_IGNORE:
         case AT_PHENT:
         case AT_PAGESZ:
         case AT_FLAGS:
         case AT_NOTELF:
         case AT_UID:
         case AT_EUID:
         case AT_GID:
         case AT_EGID:
         case AT_CLKTCK:
#        if !defined(VGPV_arm_linux_android) \
            && !defined(VGPV_x86_linux_android) \
            && !defined(VGPV_mips32_linux_android) \
            && !defined(VGPV_arm64_linux_android)
         case AT_FPUCW: /* missing on android */
#        endif
            /* All these are pointerless, so we don't need to do
               anything about them. */
            break;

         case AT_PHDR:
            if (info->phdr == 0)
               auxv->a_type = AT_IGNORE;
            else
               auxv->u.a_val = info->phdr;
            break;

         case AT_PHNUM:
            if (info->phdr == 0)
               auxv->a_type = AT_IGNORE;
            else
               auxv->u.a_val = info->phnum;
            break;

         case AT_BASE:
            auxv->u.a_val = info->interp_offset;
            break;

         case AT_PLATFORM:
         case AT_BASE_PLATFORM:
            /* points to a platform description string */
            auxv->u.a_ptr = copy_str(&strtab, orig_auxv->u.a_ptr);
            break;

         case AT_ENTRY:
            auxv->u.a_val = info->entry;
            break;

         case AT_HWCAP:
#           if defined(VGP_arm_linux)
            { Bool has_neon = (auxv->u.a_val & VKI_HWCAP_NEON) > 0;
              VG_(debugLog)(2, "initimg",
                               "ARM has-neon from-auxv: %s\n",
                               has_neon ? "YES" : "NO");
              VG_(machine_arm_set_has_NEON)( has_neon );
#             define VKI_HWCAP_TLS 32768
              Bool has_tls = (auxv->u.a_val & VKI_HWCAP_TLS) > 0;
#             undef VKI_HWCAP_TLS
              VG_(debugLog)(2, "initimg",
                               "ARM has-tls from-auxv: %s\n",
                               has_tls ? "YES" : "NO");
              /* If real hw sets properly HWCAP_TLS, we might
                 use this info to decide to really execute set_tls syscall
                 in syswrap-arm-linux.c rather than to base this on
                 conditional compilation. */
            }
#           elif defined(VGP_s390x_linux)
            {
               /* Out of the hardware features available on the platform,
                  advertise those "below" TE, as well as the ones explicitly
                  ORed in the expression below.  Anything else, such as TE
                  itself, is not supported by Valgrind. */
               auxv->u.a_val &= ((VKI_HWCAP_S390_TE - 1)
                                 | VKI_HWCAP_S390_VXRS
                                 | VKI_HWCAP_S390_VXRS_EXT
                                 | VKI_HWCAP_S390_VXRS_EXT2);
            }
#           elif defined(VGP_arm64_linux)
            {
               /* Limit the AT_HWCAP to just those features we explicitly
		  support in VEX.  */
#define ARM64_SUPPORTED_HWCAP (VKI_HWCAP_ATOMICS        \
                               | VKI_HWCAP_AES          \
                               | VKI_HWCAP_PMULL        \
                               | VKI_HWCAP_SHA1         \
                               | VKI_HWCAP_SHA2         \
                               | VKI_HWCAP_CRC32        \
                               | VKI_HWCAP_FP           \
                               | VKI_HWCAP_ASIMD)
               auxv->u.a_val &= ARM64_SUPPORTED_HWCAP;
            }
#           endif
            break;
#        if defined(VGP_ppc64be_linux) || defined(VGP_ppc64le_linux)
         case AT_HWCAP2:  {
            Bool auxv_2_07, hw_caps_2_07;
            Bool auxv_3_0, hw_caps_3_0;
            Bool auxv_3_1, hw_caps_3_1;
            Bool auxv_scv_supported;

	    /* The HWCAP2 field may contain an arch_2_07 entry that indicates
             * if the processor is compliant with the 2.07 ISA. (i.e. Power 8
             * or beyond).  The Valgrind vai.hwcaps value
             * (coregrind/m_machine.c) has the VEX_HWCAPS_PPC64_ISA2_07
             * flag set so Valgrind knows about Power8.  Need to pass the
             * HWCAP2 value along so the user level programs can detect that
             * the processor supports ISA 2.07 and beyond.
             */
            /*  Power Architecture 64-Bit ELF V2 ABI Specification
                July 21, 2014, version 1.0, Page 124
                www-03.ibm.com/technologyconnect/tgcm/TGCMServlet.wss?alias=OpenPOWER&linkid=1n0000

                AT_HWCAP2
                The a_val member of this entry is a bit map of hardware
                capabilities. Some bit mask values include:

                PPC_FEATURE2_ARCH_2_07        0x80000000
                PPC_FEATURE2_HAS_HTM          0x40000000
                PPC_FEATURE2_HAS_DSCR         0x20000000
                PPC_FEATURE2_HAS_EBB          0x10000000
                PPC_FEATURE2_HAS_ISEL         0x08000000
                PPC_FEATURE2_HAS_TAR          0x04000000
                PPC_FEATURE2_HAS_VCRYPTO      0x02000000
                PPC_FEATURE2_HTM_NOSC         0x01000000
                PPC_FEATURE2_ARCH_3_00        0x00800000
                PPC_FEATURE2_HAS_IEEE128      0x00400000
                PPC_FEATURE2_DARN             0x00200000
                PPC_FEATURE2_SCV              0x00100000
                PPC_FEATURE2_HTM_NO_SUSPEND   0x00080000
                PPC_FEATURE2_ARCH_3_1         0x00040000
                PPC_FEATURE2_MMA              0x00020000
            */
            auxv_2_07 = (auxv->u.a_val & 0x80000000ULL) == 0x80000000ULL;
            hw_caps_2_07 = (vex_archinfo->hwcaps & VEX_HWCAPS_PPC64_ISA2_07)
               == VEX_HWCAPS_PPC64_ISA2_07;

            /* Verify the PPC_FEATURE2_ARCH_2_07 setting in HWCAP2
	     * matches the setting in VEX HWCAPS.
	     */
            vg_assert(auxv_2_07 == hw_caps_2_07);

            /*  Power ISA version 3.0B
                March 29, 2017
                https://ibm.ent.box.com/s/1hzcwkwf8rbju5h9iyf44wm94amnlcrv

                https://openpowerfoundation.org/technical/resource-catalog/
                http://openpowerfoundation.org/wp-content/uploads/resources/leabi/leabi-20170510.pdf
                64-bit ELF V2 ABI specification for Power.  HWCAP2 bit pattern
                for ISA 3.0, page 112.

            */
            /* ISA 3.0 */
            auxv_3_0 = (auxv->u.a_val & 0x00800000ULL) == 0x00800000ULL;
            hw_caps_3_0 = (vex_archinfo->hwcaps & VEX_HWCAPS_PPC64_ISA3_0)
               == VEX_HWCAPS_PPC64_ISA3_0;

            /* Verify the PPC_FEATURE2_ARCH_3_00 setting in HWCAP2
             * matches the setting in VEX HWCAPS.
             */
            vg_assert(auxv_3_0 == hw_caps_3_0);

            /*  Power ISA version 3.1
                https://ibm.ent.box.com/s/hhjfw0x0lrbtyzmiaffnbxh2fuo0fog0

                64-bit ELF V? ABI specification for Power.  HWCAP2 bit pattern
                for ISA 3.0, page ?.

                ADD PUBLIC LINK WHEN AVAILABLE
            */

            /* Check for SCV support, Can not test scv instruction to see
               if the system supports scv.  Issuing an scv intruction on a
               system that does not have scv in the HWCAPS results in a
               message in dmsg  "Facility 'SCV' unavailable (12), exception".
               Will have to just use the scv setting from HWCAPS2 to determine
               if the host supports scv.  */
            auxv_scv_supported = (auxv->u.a_val & 0x00100000ULL)
               == 0x00100000ULL;

            VG_(machine_ppc64_set_scv_support)(auxv_scv_supported);

            /* ISA 3.1 */
            auxv_3_1 = (auxv->u.a_val & 0x00040000ULL) == 0x00040000ULL;
            hw_caps_3_1 = (vex_archinfo->hwcaps & VEX_HWCAPS_PPC64_ISA3_1)
               == VEX_HWCAPS_PPC64_ISA3_1;

            /* Verify the PPC_FEATURE2_ARCH_3_1 setting in HWCAP2
             * matches the setting in VEX HWCAPS.
             */
            vg_assert(auxv_3_1 == hw_caps_3_1);

            /* Mask unrecognized HWCAP bits.  Only keep the bits that have
             * explicit support in VEX. Filter out HTM bits since the
             * transaction begin instruction (tbegin) is always failed in
             * Valgrind causing the code to execute the failure path.
             * The DARN random number (bug #411189) and the SCV syscall
             * (bug #431157) have been fixed.  Can now include them in the
             * HWCAP bits.
             */
            auxv->u.a_val &= (0x80000000ULL     /* ARCH_2_07 */
                              | 0x20000000ULL   /* DSCR */
                              | 0x10000000ULL   /* EBB */
                              | 0x08000000ULL   /* ISEL */
                              | 0x04000000ULL   /* TAR */
                              | 0x04000000ULL   /* VEC_CRYPTO */
                              | 0x00800000ULL   /* ARCH_3_00 */
                              | 0x00100000ULL   /* PPC_FEATURE2_SCV */
                              | 0x00400000ULL   /* HAS_IEEE128 */
                              | 0x00200000ULL   /* PPC_FEATURE2_DARN */
                              | 0x00040000ULL   /* ARCH_3_1 */
                              | 0x00020000ULL); /* MMA instruction support */
         }

            break;
#           endif

         case AT_ICACHEBSIZE:
         case AT_DCACHEBSIZE:
         case AT_UCACHEBSIZE:
#           if defined(VGP_ppc32_linux)
            /* acquire cache info */
            if (auxv->u.a_val > 0) {
               VG_(machine_ppc32_set_clszB)( auxv->u.a_val );
               VG_(debugLog)(2, "initimg", 
                                "PPC32 icache line size %u (type %u)\n", 
                                (UInt)auxv->u.a_val, (UInt)auxv->a_type );
            }
#           elif defined(VGP_ppc64be_linux) || defined(VGP_ppc64le_linux)
            /* acquire cache info */
            if (auxv->u.a_val > 0) {
               VG_(machine_ppc64_set_clszB)( auxv->u.a_val );
               VG_(debugLog)(2, "initimg", 
                                "PPC64 icache line size %u (type %u)\n", 
                                (UInt)auxv->u.a_val, (UInt)auxv->a_type );
            }
#           endif
            break;

#        if defined(VGP_ppc32_linux) || defined(VGP_ppc64be_linux) \
            || defined(VGP_ppc64le_linux)
         case AT_IGNOREPPC:
            break;
#        endif

         case AT_SECURE:
            /* If this is 1, then it means that this program is
               running suid, and therefore the dynamic linker should
               be careful about LD_PRELOAD, etc.  However, since
               stage1 (the thing the kernel actually execve's) should
               never be SUID, and we need LD_PRELOAD to work for the
               client, we set AT_SECURE to 0. */
            auxv->u.a_val = 0;
            break;

         case AT_SYSINFO:
            /* Trash this, because we don't reproduce it */
            auxv->a_type = AT_IGNORE;
            break;

#        if !defined(VGP_ppc32_linux) && !defined(VGP_ppc64be_linux) \
            && !defined(VGP_ppc64le_linux) \
            && !defined(VGP_mips32_linux) && !defined(VGP_mips64_linux) \
<<<<<<< HEAD
            && !defined(VGP_nanomips_linux) && !defined(VGP_riscv64_linux)
=======
            && !defined(VGP_nanomips_linux) \
            && !defined(VGP_s390x_linux)
>>>>>>> 0811a612
         case AT_SYSINFO_EHDR: {
            /* Trash this, because we don't reproduce it */
            /* riscv64-linux: Keep the VDSO mapping on this platform present.
               It contains __kernel_rt_sigreturn() which the kernel sets the ra
               register to point to on a signal delivery. */
            /* TODO (riscv64-linux): Export this mapping to the client? Can its
               code be translated? */
            const NSegment* ehdrseg = VG_(am_find_nsegment)((Addr)auxv->u.a_ptr);
            vg_assert(ehdrseg);
            VG_(am_munmap_valgrind)(ehdrseg->start, ehdrseg->end - ehdrseg->start);
            auxv->a_type = AT_IGNORE;
            break;
         }
#        endif

         case AT_RANDOM:
            /* points to 16 random bytes - we need to ensure this is
               propagated to the client as glibc will assume it is
               present if it is built for kernel 2.6.29 or later */
            auxv->u.a_ptr = strtab;
            VG_(memcpy)(strtab, orig_auxv->u.a_ptr, 16);
            strtab += 16;
            break;

         case AT_EXECFN:
            /* points to the executable filename */
            auxv->u.a_ptr = copy_str(&strtab, VG_(args_the_exename));
            break;

         default:
            /* stomp out anything we don't know about */
            VG_(debugLog)(2, "initimg",
                             "stomping auxv entry %llu\n", 
                             (ULong)auxv->a_type);
            auxv->a_type = AT_IGNORE;
            break;
      }
   }
   *auxv = *orig_auxv;
   vg_assert(auxv->a_type == AT_NULL);

   vg_assert((strtab-stringbase) == stringsize);

   /* client_SP is pointing at client's argc/argv */

   if (0) VG_(printf)("startup SP = %#lx\n", client_SP);
   return client_SP;
}


/* Allocate the client data segment.  It is an expandable anonymous
   mapping abutting a shrinkable reservation of size max_dseg_size.
   The data segment starts at VG_(brk_base), which is page-aligned,
   and runs up to VG_(brk_limit), which isn't. */

static void setup_client_dataseg ( SizeT max_size )
{
   Bool   ok;
   SysRes sres;
   Addr   anon_start  = VG_(brk_base);
   SizeT  anon_size   = VKI_PAGE_SIZE;
   Addr   resvn_start = anon_start + anon_size;
   SizeT  resvn_size  = max_size - anon_size;

   vg_assert(VG_IS_PAGE_ALIGNED(anon_size));
   vg_assert(VG_IS_PAGE_ALIGNED(resvn_size));
   vg_assert(VG_IS_PAGE_ALIGNED(anon_start));
   vg_assert(VG_IS_PAGE_ALIGNED(resvn_start));

   /* Because there's been no brk activity yet: */
   vg_assert(VG_(brk_base) == VG_(brk_limit));

   /* Try to create the data seg and associated reservation where
      VG_(brk_base) says. */
   ok = VG_(am_create_reservation)( 
           resvn_start, 
           resvn_size, 
           SmLower, 
           anon_size
        );

   if (!ok) {
      /* Hmm, that didn't work.  Well, let aspacem suggest an address
         it likes better, and try again with that. */
      anon_start = VG_(am_get_advisory_client_simple)
                      ( 0/*floating*/, anon_size+resvn_size, &ok );
      if (ok) {
         resvn_start = anon_start + anon_size;
         ok = VG_(am_create_reservation)( 
                 resvn_start, 
                 resvn_size, 
                 SmLower, 
                 anon_size
              );
         if (ok)
            VG_(brk_base) = VG_(brk_limit) = anon_start;
      }
      /* that too might have failed, but if it has, we're hosed: there
         is no Plan C. */
   }
   vg_assert(ok);

   /* We make the data segment (heap) executable because LinuxThreads on
      ppc32 creates trampolines in this area.  Also, on x86/Linux the data
      segment is RWX natively, at least according to /proc/self/maps.
      Also, having a non-executable data seg would kill any program which
      tried to create code in the data seg and then run it. */
   sres = VG_(am_mmap_anon_fixed_client)( 
             anon_start, 
             anon_size, 
             VKI_PROT_READ|VKI_PROT_WRITE|VKI_PROT_EXEC
          );
   vg_assert(!sr_isError(sres));
   vg_assert(sr_Res(sres) == anon_start);
}


/*====================================================================*/
/*=== TOP-LEVEL: VG_(setup_client_initial_image)                   ===*/
/*====================================================================*/

/* Create the client's initial memory image. */
IIFinaliseImageInfo VG_(ii_create_image)( IICreateImageInfo iicii,
                                          const VexArchInfo* vex_archinfo )
{
   ExeInfo info;
   HChar** env = NULL;

   IIFinaliseImageInfo iifii = {
      .clstack_max_size = 0,
      .initial_client_SP = 0,
      .initial_client_IP = 0,
      .initial_client_TOC = 0,
      .client_auxv = NULL,
      .arch_elf_state = VKI_INIT_ARCH_ELF_STATE,
   };

   //--------------------------------------------------------------
   // Load client executable, finding in $PATH if necessary
   //   p: get_helprequest_and_toolname()  [for 'exec', 'need_help']
   //   p: layout_remaining_space          [so there's space]
   //--------------------------------------------------------------
   VG_(debugLog)(1, "initimg", "Loading client\n");

   if (VG_(args_the_exename) == NULL)
      VG_(err_missing_prog)();

   VG_(memset)(&info, 0, sizeof(info));
   info.arch_elf_state = &iifii.arch_elf_state;

   load_client(&info, &iifii.initial_client_IP, &iifii.initial_client_TOC);

   //--------------------------------------------------------------
   // Set up client's environment
   //   p: set-libdir                   [for VG_(libdir)]
   //   p: get_helprequest_and_toolname [for toolname]
   //--------------------------------------------------------------
   VG_(debugLog)(1, "initimg", "Setup client env\n");
   env = setup_client_env(iicii.envp, iicii.toolname);

   //--------------------------------------------------------------
   // Setup client stack, eip, and VG_(client_arg[cv])
   //   p: load_client()     [for 'info']
   //   p: fix_environment() [for 'env']
   //--------------------------------------------------------------
   {
      /* When allocating space for the client stack on Linux, take
         notice of the --main-stacksize value.  This makes it possible
         to run programs with very large (primary) stack requirements
         simply by specifying --main-stacksize. */
      /* Logic is as follows:
         - by default, use the client's current stack rlimit
         - if that exceeds 16M, clamp to 16M
         - if a larger --main-stacksize value is specified, use that instead
         - in all situations, the minimum allowed stack size is 1M
      */
      void* init_sp = iicii.argv - 1;
      SizeT m1  = 1024 * 1024;
      SizeT m16 = 16 * m1;
      SizeT szB = (SizeT)VG_(client_rlimit_stack).rlim_cur;
      if (szB < m1) szB = m1;
      if (szB > m16) szB = m16;
      if (VG_(clo_main_stacksize) > 0) szB = VG_(clo_main_stacksize);
      if (szB < m1) szB = m1;
      szB = VG_PGROUNDUP(szB);
      VG_(debugLog)(1, "initimg",
                       "Setup client stack: size will be %lu\n", szB);

      iifii.clstack_max_size = szB;

      iifii.initial_client_SP
         = setup_client_stack( init_sp, env, 
                               &info, &iifii.client_auxv, 
                               iicii.clstack_end, iifii.clstack_max_size,
                               vex_archinfo );

      VG_(free)(env);

      VG_(debugLog)(2, "initimg",
                       "Client info: "
                       "initial_IP=%p initial_TOC=%p brk_base=%p\n",
                       (void*)(iifii.initial_client_IP), 
                       (void*)(iifii.initial_client_TOC),
                       (void*)VG_(brk_base) );
      VG_(debugLog)(2, "initimg",
                       "Client info: "
                       "initial_SP=%p max_stack_size=%lu\n",
                       (void*)(iifii.initial_client_SP),
                       iifii.clstack_max_size );
   }

   //--------------------------------------------------------------
   // Setup client data (brk) segment.  Initially a 1-page segment
   // which abuts a shrinkable reservation. 
   //     p: load_client()     [for 'info' and hence VG_(brk_base)]
   //--------------------------------------------------------------
   { 
      SizeT m1 = 1024 * 1024;
      SizeT m8 = 8 * m1;
      SizeT dseg_max_size = (SizeT)VG_(client_rlimit_data).rlim_cur;
      VG_(debugLog)(1, "initimg", "Setup client data (brk) segment\n");
      if (dseg_max_size < m1) dseg_max_size = m1;
      if (dseg_max_size > m8) dseg_max_size = m8;
      dseg_max_size = VG_PGROUNDUP(dseg_max_size);

      setup_client_dataseg( dseg_max_size );
   }

   VG_(free)(info.interp_name); info.interp_name = NULL;
   VG_(free)(info.interp_args); info.interp_args = NULL;
   return iifii;
}


/*====================================================================*/
/*=== TOP-LEVEL: VG_(finalise_thread1state)                        ===*/
/*====================================================================*/

/* Just before starting the client, we may need to make final
   adjustments to its initial image.  Also we need to set up the VEX
   guest state for thread 1 (the root thread) and copy in essential
   starting values.  This is handed the IIFinaliseImageInfo created by
   VG_(ii_create_image).
*/
void VG_(ii_finalise_image)( IIFinaliseImageInfo iifii )
{
   ThreadArchState* arch = &VG_(threads)[1].arch;

   /* On Linux we get client_{ip/sp/toc}, and start the client with
      all other registers zeroed. */

#  if defined(VGP_x86_linux)
   vg_assert(0 == sizeof(VexGuestX86State) % LibVEX_GUEST_STATE_ALIGN);

   /* Zero out the initial state, and set up the simulated FPU in a
      sane way. */
   LibVEX_GuestX86_initialise(&arch->vex);

   /* Zero out the shadow areas. */
   VG_(memset)(&arch->vex_shadow1, 0, sizeof(VexGuestX86State));
   VG_(memset)(&arch->vex_shadow2, 0, sizeof(VexGuestX86State));

   /* Put essential stuff into the new state. */
   arch->vex.guest_ESP = iifii.initial_client_SP;
   arch->vex.guest_EIP = iifii.initial_client_IP;

   /* initialise %cs, %ds and %ss to point at the operating systems
      default code, data and stack segments.  Also %es (see #291253). */
   asm volatile("movw %%cs, %0" : : "m" (arch->vex.guest_CS));
   asm volatile("movw %%ds, %0" : : "m" (arch->vex.guest_DS));
   asm volatile("movw %%ss, %0" : : "m" (arch->vex.guest_SS));
   asm volatile("movw %%es, %0" : : "m" (arch->vex.guest_ES));

#  elif defined(VGP_amd64_linux)
   vg_assert(0 == sizeof(VexGuestAMD64State) % LibVEX_GUEST_STATE_ALIGN);

   /* Zero out the initial state, and set up the simulated FPU in a
      sane way. */
   LibVEX_GuestAMD64_initialise(&arch->vex);

   /* Zero out the shadow areas. */
   VG_(memset)(&arch->vex_shadow1, 0, sizeof(VexGuestAMD64State));
   VG_(memset)(&arch->vex_shadow2, 0, sizeof(VexGuestAMD64State));

   /* Put essential stuff into the new state. */
   arch->vex.guest_RSP = iifii.initial_client_SP;
   arch->vex.guest_RIP = iifii.initial_client_IP;

#  elif defined(VGP_ppc32_linux)
   vg_assert(0 == sizeof(VexGuestPPC32State) % LibVEX_GUEST_STATE_ALIGN);

   /* Zero out the initial state, and set up the simulated FPU in a
      sane way. */
   LibVEX_GuestPPC32_initialise(&arch->vex);

   /* Zero out the shadow areas. */
   VG_(memset)(&arch->vex_shadow1, 0, sizeof(VexGuestPPC32State));
   VG_(memset)(&arch->vex_shadow2, 0, sizeof(VexGuestPPC32State));

   /* Put essential stuff into the new state. */
   arch->vex.guest_GPR1 = iifii.initial_client_SP;
   arch->vex.guest_CIA  = iifii.initial_client_IP;

#  elif defined(VGP_ppc64be_linux) || defined(VGP_ppc64le_linux)
   vg_assert(0 == sizeof(VexGuestPPC64State) % LibVEX_GUEST_STATE_ALIGN);

   /* Zero out the initial state, and set up the simulated FPU in a
      sane way. */
   LibVEX_GuestPPC64_initialise(&arch->vex);

   /* Zero out the shadow areas. */
   VG_(memset)(&arch->vex_shadow1, 0, sizeof(VexGuestPPC64State));
   VG_(memset)(&arch->vex_shadow2, 0, sizeof(VexGuestPPC64State));

   /* Put essential stuff into the new state. */
   arch->vex.guest_GPR1 = iifii.initial_client_SP;
   arch->vex.guest_GPR2 = iifii.initial_client_TOC;
   arch->vex.guest_CIA  = iifii.initial_client_IP;
#if defined(VGP_ppc64le_linux)
   arch->vex.guest_GPR12 = iifii.initial_client_IP;
#endif

#  elif defined(VGP_arm_linux)
   /* Zero out the initial state, and set up the simulated FPU in a
      sane way. */
   LibVEX_GuestARM_initialise(&arch->vex);

   /* Zero out the shadow areas. */
   VG_(memset)(&arch->vex_shadow1, 0, sizeof(VexGuestARMState));
   VG_(memset)(&arch->vex_shadow2, 0, sizeof(VexGuestARMState));

   arch->vex.guest_R13  = iifii.initial_client_SP;
   arch->vex.guest_R15T = iifii.initial_client_IP;

   /* This is just EABI stuff. */
   // FIXME jrs: what's this for?
   arch->vex.guest_R1 =  iifii.initial_client_SP;

#  elif defined(VGP_arm64_linux)
   /* Zero out the initial state. */
   LibVEX_GuestARM64_initialise(&arch->vex);

   /* Zero out the shadow areas. */
   VG_(memset)(&arch->vex_shadow1, 0, sizeof(VexGuestARM64State));
   VG_(memset)(&arch->vex_shadow2, 0, sizeof(VexGuestARM64State));

   arch->vex.guest_XSP = iifii.initial_client_SP;
   arch->vex.guest_PC  = iifii.initial_client_IP;

#  elif defined(VGP_s390x_linux)
   vg_assert(0 == sizeof(VexGuestS390XState) % LibVEX_GUEST_STATE_ALIGN);

   /* Zero out the initial state. This also sets the guest_fpc to 0, which
      is also done by the kernel for the fpc during execve. */
   LibVEX_GuestS390X_initialise(&arch->vex);

   /* Mark all registers as undefined ... */
   VG_(memset)(&arch->vex_shadow1, 0xFF, sizeof(VexGuestS390XState));
   VG_(memset)(&arch->vex_shadow2, 0x00, sizeof(VexGuestS390XState));
   /* ... except SP, FPC, and IA */
   arch->vex_shadow1.guest_SP = 0;
   arch->vex_shadow1.guest_fpc = 0;
   arch->vex_shadow1.guest_IA = 0;

   /* Put essential stuff into the new state. */
   arch->vex.guest_SP = iifii.initial_client_SP;
   arch->vex.guest_IA = iifii.initial_client_IP;
   /* See sys_execve in <linux>/arch/s390/kernel/process.c */
   arch->vex.guest_fpc = 0;

   /* Tell the tool about the registers we just wrote */
   VG_TRACK(post_reg_write, Vg_CoreStartup, /*tid*/1, VG_O_STACK_PTR, 8);
   VG_TRACK(post_reg_write, Vg_CoreStartup, /*tid*/1, VG_O_FPC_REG,   4);
   VG_TRACK(post_reg_write, Vg_CoreStartup, /*tid*/1, VG_O_INSTR_PTR, 8);

   /* At the end of this function there is code to mark all guest state
      registers as defined. For s390 that would be wrong, because the ABI
      says that all registers except SP, IA, and FPC are undefined upon
      process startup. */
#define PRECISE_GUEST_REG_DEFINEDNESS_AT_STARTUP 1

#  elif defined(VGP_mips32_linux) || defined(VGP_nanomips_linux)
   vg_assert(0 == sizeof(VexGuestMIPS32State) % LibVEX_GUEST_STATE_ALIGN);
   /* Zero out the initial state, and set up the simulated FPU in a
      sane way. */
   LibVEX_GuestMIPS32_initialise(&arch->vex);

   /* Zero out the shadow areas. */
   VG_(memset)(&arch->vex_shadow1, 0, sizeof(VexGuestMIPS32State));
   VG_(memset)(&arch->vex_shadow2, 0, sizeof(VexGuestMIPS32State));

   arch->vex.guest_r29 = iifii.initial_client_SP;
   arch->vex.guest_PC = iifii.initial_client_IP;
   arch->vex.guest_r31 = iifii.initial_client_SP;

#  if !defined(VGP_nanomips_linux)
   if (iifii.arch_elf_state.overall_fp_mode == VKI_FP_FR1) {
      arch->vex.guest_CP0_status |= MIPS_CP0_STATUS_FR;
   }

#  endif
#  elif defined(VGP_mips64_linux)
   vg_assert(0 == sizeof(VexGuestMIPS64State) % LibVEX_GUEST_STATE_ALIGN);
   /* Zero out the initial state, and set up the simulated FPU in a
      sane way. */
   LibVEX_GuestMIPS64_initialise(&arch->vex);

   /* Zero out the shadow areas. */
   VG_(memset)(&arch->vex_shadow1, 0, sizeof(VexGuestMIPS64State));
   VG_(memset)(&arch->vex_shadow2, 0, sizeof(VexGuestMIPS64State));

   arch->vex.guest_r29 = iifii.initial_client_SP;
   arch->vex.guest_PC = iifii.initial_client_IP;
   arch->vex.guest_r31 = iifii.initial_client_SP;

#  elif defined(VGP_riscv64_linux)
   vg_assert(0 == sizeof(VexGuestRISCV64State) % LibVEX_GUEST_STATE_ALIGN);

   /* Zero out the initial state. */
   LibVEX_GuestRISCV64_initialise(&arch->vex);

   /* Mark all registers as undefined ... */
   VG_(memset)(&arch->vex_shadow1, 0xFF, sizeof(VexGuestRISCV64State));
   VG_(memset)(&arch->vex_shadow2, 0x00, sizeof(VexGuestRISCV64State));
   /* ... except x2 (sp), pc and fcsr. */
   arch->vex_shadow1.guest_x2 = 0;
   arch->vex_shadow1.guest_pc = 0;
   arch->vex_shadow1.guest_fcsr = 0;

   /* Put essential stuff into the new state. */
   arch->vex.guest_x2 = iifii.initial_client_SP;
   arch->vex.guest_pc = iifii.initial_client_IP;
   /* Initialize fcsr in the same way as done by the Linux kernel:
      accrued exception flags cleared; round to nearest, ties to even. */
   arch->vex.guest_fcsr = 0;

   /* Tell the tool about the registers we just wrote. */
   VG_TRACK(post_reg_write, Vg_CoreStartup, /*tid*/1, VG_O_STACK_PTR, 8);
   VG_TRACK(post_reg_write, Vg_CoreStartup, /*tid*/1, VG_O_INSTR_PTR, 8);
   VG_TRACK(post_reg_write, Vg_CoreStartup, /*tid*/1,
            offsetof(VexGuestRISCV64State, guest_fcsr), 4);

#define PRECISE_GUEST_REG_DEFINEDNESS_AT_STARTUP 1

#  else
#    error Unknown platform
#  endif

#  if !defined(PRECISE_GUEST_REG_DEFINEDNESS_AT_STARTUP)
   /* Tell the tool that we just wrote to the registers. */
   VG_TRACK( post_reg_write, Vg_CoreStartup, /*tid*/1, /*offset*/0,
             sizeof(VexGuestArchState));
#  endif

   /* Tell the tool about the client data segment and then kill it which will
      make it inaccessible/unaddressable. */
   const NSegment *seg = VG_(am_find_nsegment)(VG_(brk_base));
   vg_assert(seg);
   vg_assert(seg->kind == SkAnonC);
   VG_TRACK(new_mem_brk, VG_(brk_base), seg->end + 1 - VG_(brk_base),
            1/*tid*/);
   VG_TRACK(die_mem_brk, VG_(brk_base), seg->end + 1 - VG_(brk_base));
}

#endif // defined(VGO_linux)

/*--------------------------------------------------------------------*/
/*---                                                              ---*/
/*--------------------------------------------------------------------*/<|MERGE_RESOLUTION|>--- conflicted
+++ resolved
@@ -891,12 +891,9 @@
 #        if !defined(VGP_ppc32_linux) && !defined(VGP_ppc64be_linux) \
             && !defined(VGP_ppc64le_linux) \
             && !defined(VGP_mips32_linux) && !defined(VGP_mips64_linux) \
-<<<<<<< HEAD
-            && !defined(VGP_nanomips_linux) && !defined(VGP_riscv64_linux)
-=======
             && !defined(VGP_nanomips_linux) \
-            && !defined(VGP_s390x_linux)
->>>>>>> 0811a612
+            && !defined(VGP_s390x_linux) \
+            && !defined(VGP_riscv64_linux)
          case AT_SYSINFO_EHDR: {
             /* Trash this, because we don't reproduce it */
             /* riscv64-linux: Keep the VDSO mapping on this platform present.
