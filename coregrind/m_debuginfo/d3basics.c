--- conflicted
+++ resolved
@@ -523,12 +523,9 @@
    if (regno == 30) { *a = regs->fp; return True; }
 #  elif defined(VGP_arm64_linux)
    if (regno == 31) { *a = regs->sp; return True; }
-<<<<<<< HEAD
+   if (regno == 29) { *a = regs->fp; return True; }
 #  elif defined(VGP_riscv64_linux)
    I_die_here;
-=======
-   if (regno == 29) { *a = regs->fp; return True; }
->>>>>>> 7ff2e1c7
 #  else
 #    error "Unknown platform"
 #  endif
